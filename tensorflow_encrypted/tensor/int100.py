--- conflicted
+++ resolved
@@ -7,14 +7,9 @@
 
 from .crt import (
     gen_crt_decompose, gen_crt_recombine_lagrange, gen_crt_recombine_explicit,
-<<<<<<< HEAD
-    gen_crt_add, gen_crt_sub, gen_crt_mul, gen_crt_dot, gen_crt_im2col, gen_crt_mod,
-    gen_crt_sample_uniform, gen_crt_sum, crt_matmul_split
-=======
     gen_crt_add, gen_crt_sub, gen_crt_mul, gen_crt_dot, gen_crt_mod,
     gen_crt_sum, gen_crt_im2col,
-    gen_crt_sample_uniform, gen_crt_sample_bounded
->>>>>>> 623d7688
+    gen_crt_sample_uniform, gen_crt_sample_bounded, crt_matmul_split
 )
 from .helpers import prod, log2
 from ..config import run
